--- conflicted
+++ resolved
@@ -112,11 +112,6 @@
     fontP.set_size('small')
     ax2.legend(prop=fontP)
     # fig = plt.gcf()
-<<<<<<< HEAD
-    fig.set_size_inches(18.5, 10.5)
-    fig.savefig(file_name_with_ext(name), dpi=300)
-=======
->>>>>>> 6efc0283
     # fig.show()
     fig.set_size_inches(18.5, 10.5)
     fig.savefig(file_name_with_ext(name), dpi=300)
