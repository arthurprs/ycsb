from info import df as server_df
from ycsb import load as ycsb_load
from ycsb import workload as ycsb_run
from ycsb import status as ycsb_status
from ycsb import kill as ycsb_kill
from ycsb import getlog as ycsb_get
<<<<<<< HEAD
from ycsb import deploy as ycsb_deploy
=======
from ycsb import deploy as ycsb_deploy
from ycsb import merge as local_merge
>>>>>>> dde4b129
<|MERGE_RESOLUTION|>--- conflicted
+++ resolved
@@ -4,9 +4,5 @@
 from ycsb import status as ycsb_status
 from ycsb import kill as ycsb_kill
 from ycsb import getlog as ycsb_get
-<<<<<<< HEAD
-from ycsb import deploy as ycsb_deploy
-=======
 from ycsb import deploy as ycsb_deploy
 from ycsb import merge as local_merge
->>>>>>> dde4b129
