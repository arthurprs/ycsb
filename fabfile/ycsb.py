import re, time, os
from datetime import datetime, timedelta
from pdb import set_trace

from fabric.api import *
from fabric.colors import green, blue
from fabric.contrib.console import confirm

from conf import hosts, workloads, databases

totalclients = len(env.roledefs['client'])
# clientno = 0 # obsolete
timestamp = datetime.now(hosts.timezone).replace(second=0, microsecond=0) + timedelta(minutes=2)
print timestamp

def _getdb(database):
    if not databases.databases.has_key(database):
        raise Exception("unconfigured database '%s'" % database)
    return databases.databases[database]

def _getworkload(workload):
    if not workloads.workloads.has_key(workload):
        raise Exception("unconfigured workload '%s'" % workload)
    return workloads.workloads[workload]

def _outfilename(databasename, workloadname, extension, target=None):
    global timestamp
    timestampstr = timestamp.strftime('%Y-%m-%d_%H-%M')
    if target == None:
        return '%s_%s_%s.%s' % (timestampstr, databasename, workloadname, extension)
    else:
        return '%s_%s_%s_%s.%s' % (timestampstr, databasename, workloadname, str(target), extension)

def _at(cmd, time=timestamp):
    return 'echo "%s" | at %s today' % (cmd, time.strftime('%H:%M'))

def _ycsbloadcmd(database, clientno):
    cmd = workloads.root + '/bin/ycsb load %s -s' % database['command']
    for (key, value) in database['properties'].items():
        cmd += ' -p %s=%s' % (key, value)
    for (key, value) in workloads.data.items():
        if key == 'operationcount':
            cmd += ' -p %s=%s' % (key, value / totalclients)
        else:
            cmd += ' -p %s=%s' % (key, value)
    insertcount = workloads.data['recordcount'] / totalclients
    insertstart = insertcount * clientno
    cmd += ' -p insertstart=%s' % insertstart
    cmd += ' -p insertcount=%s' % insertcount
    outfile = _outfilename(database['name'], 'load', 'out')
    errfile = _outfilename(database['name'], 'load', 'err')
    cmd += ' > %s/%s' % (database['home'], outfile)
    cmd += ' 2> %s/%s' % (database['home'], errfile)
    return cmd

def _ycsbruncmd(database, workload, target=None):
    cmd = workloads.root + '/bin/ycsb run %s -s' % database['command']
    for file in workload['propertyfiles']:
        cmd += ' -P %s' % file
    for (key, value) in database['properties'].items():
        cmd += ' -p %s=%s' % (key, value)
    for (key, value) in workloads.data.items():
        if key == 'operationcount':
            cmd += ' -p %s=%s' % (key, int(value) / totalclients)
        else:
            cmd += ' -p %s=%s' % (key, value)
    if target != None:
        cmd += ' -target %s' % str(target)
    outfile = _outfilename(database['name'], workload['name'], 'out', target)
    errfile = _outfilename(database['name'], workload['name'], 'err', target)
    cmd += ' > %s/%s' % (database['home'], outfile)
    cmd += ' 2> %s/%s' % (database['home'], errfile)
    return cmd

def _client_no():
    return env.all_hosts.index(env.host)

@roles('client')
def load(db):
    """Starts loading of data to the database"""
    clientno = _client_no()
    database = _getdb(db)
    with cd(database['home']):
        run(_at(_ycsbloadcmd(database, clientno)))

@roles('client')
def workload(db, workload, target=None):
    """Starts running of the workload"""
    clientno = _client_no()
    database = _getdb(db)
    load = _getworkload(workload)
    with cd(database['home']):
        if target != None:
            run(_at(_ycsbruncmd(database, load, int(target) / totalclients)))
        else:
            run(_at(_ycsbruncmd(database, load)))

@roles('client')
def status(db):
    """ Shows status of the currently running YCSBs """
    with settings(hide('running', 'warnings', 'stdout', 'stderr'), warn_only=True):
        print blue('Scheduled:', bold = True)
        print run('tail -n 2 /var/spool/cron/atjobs/*')
        print
        print blue('Running:', bold = True)
        print run('ps -f -C java')
        print
        database = _getdb(db)
        with(cd(database['home'])):
            # sort the output of ls by date, the first entry should be the *.err needed
            ls = run('ls --format=single-column --sort=t *.err').split("\r\n")
            logfile = ls[0]
            tail = run('tail %s' % logfile)
            print blue('Log:', bold = True), green(logfile, bold = True)
            print tail
            print  # skip the line for convenience

@roles('client')
def getlog(db, regex='.*', do=False):
    """ Show *.err and *.out logs satisfying the regex to be transferred """
    with settings(hide('running', 'warnings', 'stdout', 'stderr'), warn_only=True):
        p = re.compile(regex)
        database = _getdb(db)
        cn = _client_no() + 1
        with cd(database['home']):
            ls = run('ls --format=single-column --sort=t *.err *.out').split("\r\n")
            file_name = [f for f in ls if p.search(f)][0] # the most recent file satisfying pattern
            f0 = os.path.splitext(file_name)[0]           # strip off extension
        # now we have the map {'host' -> 'xxx'}
        # perform self-check and maybe continue
        print blue('Filename at c%s: ' % cn, bold = True), green(f0, bold = True)
        # now do the processing, if enabled
        if do:
            with cd(database['home']):
                fbz2err = '%s-c%s-err.bz2' % (f0, cn)
                fbz2out = '%s-c%s-out.bz2' % (f0, cn)
                # packing
                print blue('c%s packing ...' % cn)
                run('tar -jcvf %s %s.err' % (fbz2err, f0))
                run('tar -jcvf %s %s.out' % (fbz2out, f0))
                # donwload them
                print blue('c%s transferring ...' % cn)
                fbz2err_full = '%s/%s' % (database['home'], fbz2err)
                get(fbz2err_full, fbz2err)
                fbz2out_full = '%s/%s' % (database['home'], fbz2out)
                get(fbz2out_full, fbz2out)
                # the files are here, remove remote bz2
                run('rm -f %s' % fbz2err)
                run('rm -f %s' % fbz2out)
                # unpacking to custom name
                print blue('c%s unpacking ...' % cn)
                local('tar -xvf %s' % fbz2err)
                local('tar -xvf %s' % fbz2out)
                # unpacked ok, remove remote bz2
                local('rm -f %s' % fbz2err)
                local('rm -f %s' % fbz2out)
                # print blue('c%s renaming to short names ...' % cn)
                # local('mv %s.err c%s.err' % (f0, cn))
                # local('mv %s.out c%s.out' % (f0, cn))
                print blue('c%s renaming ...' % cn)
                local('mv %s.err %s-c%s.err' % (f0, f0, cn))
                local('mv %s.out %s-c%s.out' % (f0, f0, cn))

@roles('client')
def kill():
    """Kills YCSB processes"""
    with settings(warn_only=True):
        run('ps -f -C java')
        if confirm("Do you want to kill Java on the client?"):
            run('killall java')

<<<<<<< HEAD
@runs_once
def _build_and_upload():
    local('mvn clean package')
    put('distribution/target/ycsb-0.1.4.tar.gz', '~/ycsb.tar.gz')

@roles('client')
def deploy():
    """Builds and deploys YCSB to the clients"""
    _build_and_upload()
    client1 = env.roledefs['client'][0]
    run('scp %s:ycsb.tar.gz .' % client1)
    with cd('/opt'):
        run('rm -r ycsb-0.1.4')
        run('tar xzvf ~/ycsb.tar.gz')
=======
@roles('client')
@parallel
def test(db):     
    """ test parallel of fabric 1.3.2"""
    with settings(hide('running', 'warnings', 'stdout', 'stderr'), warn_only=True):
        run('cd /tmp')
        ls = run('ls -al')
        print ls
>>>>>>> d7db12aa
<|MERGE_RESOLUTION|>--- conflicted
+++ resolved
@@ -169,7 +169,6 @@
         if confirm("Do you want to kill Java on the client?"):
             run('killall java')
 
-<<<<<<< HEAD
 @runs_once
 def _build_and_upload():
     local('mvn clean package')
@@ -184,13 +183,12 @@
     with cd('/opt'):
         run('rm -r ycsb-0.1.4')
         run('tar xzvf ~/ycsb.tar.gz')
-=======
+
 @roles('client')
 @parallel
-def test(db):     
+def test(db):
     """ test parallel of fabric 1.3.2"""
     with settings(hide('running', 'warnings', 'stdout', 'stderr'), warn_only=True):
         run('cd /tmp')
         ls = run('ls -al')
-        print ls
->>>>>>> d7db12aa
+        print ls