#!/usr/bin/python
import csv

import sys

<<<<<<< HEAD
from matplotlib.offsetbox import TextArea, Bbox

=======
# import pkg_resources
# pkg_resources.require("matplotlib==1.3.x")
import matplotlib as mpl
mpl.use('Agg') # draw without X server
>>>>>>> fa1690ba
import matplotlib.pyplot as plt
from matplotlib.font_manager import FontProperties


def load_series(fin):

    # all series is sorted, there is no need to use dictionaries
    draw_name = ""
    draw_rd_lat = [[],[]] # x and y for read latency
    draw_up_lat = [[],[]] # x and y for update latency
    draw_th_put = [[],[]] # x and y for throughput
    draw_stats = {}
    # the block number, 0 - read, 1 - update, 2 - throughput
    # see /timeseries_merge.py:70
    block = 0
    reader = csv.reader(fin, dialect='excel-tab')
    for items in reader:
        if len(items) == 0:
            block += 1
        else:
            if block == 0:
                draw_name = items[0]
            elif block == 1:
                draw_rd_lat[0].append(int(items[0]))
                draw_rd_lat[1].append(float(items[1]))
            elif block == 2:
                draw_up_lat[0].append(int(items[0]))
                draw_up_lat[1].append(float(items[1]))
            elif block == 3:
                draw_th_put[0].append(int(items[0]))
                draw_th_put[1].append(float(items[1]))
            else:
                draw_stats[items[0]] = float(items[1])

    # dead birds falling from the sky...
    # maybe use dict?
    return (draw_name, draw_rd_lat, draw_up_lat, draw_th_put, draw_stats)


def draw():
    if len(sys.argv) > 1:
        # filename passed
        with open(sys.argv[1]) as fin:
            (name, drlt, dult, dthr, stats) = load_series(fin)
    else:
        # from stdin
        (name, drlt, dult, dthr, stats) = load_series(sys.stdin)
    # do not try to draw anything on empty data
    if len(dthr[0]) == 0:
        return name

    min_x = min(min(drlt[0]), min(dult[0]), min(dthr[0]))
    max_x = max(max(drlt[0]), max(dult[0]), max(dthr[0]))
    xndown = 600000 # the time for node down
    xnup = 1200000   # the time for node up
    fig = plt.figure()
    ax1 = fig.add_subplot(211)
    plt.grid(True)
    plt.plot(dthr[0], dthr[1], 'r')
    plt.xlim([min_x, max_x])
    plt.xlabel('Execution time (ms)')
    plt.ylabel('Throughput (ops/sec)')
    (ymin, ymax) = plt.ylim()
    ax1.axvline(x=xndown, ymin=ymin, ymax=ymax, linestyle='--')
    ax1.annotate('node down', xy=(xndown, ymax), xytext=(xndown - 300000, ymax * 1.03333),
                 ha='center', va='bottom',
                 bbox=dict(boxstyle='round,pad=0.2', fc='yellow', alpha=0.3),
                 arrowprops=dict(arrowstyle='->', connectionstyle='arc3,rad=-0.5',
                                 color='red'))
    ax1.axvline(x=xnup, ymin=ymin, ymax=ymax, linestyle='--')
    ax1.annotate('node up', xy=(xnup, ymax), xytext=(xnup - 300000, ymax * 1.03333),
                 ha='center', va='bottom',
                 bbox=dict(boxstyle='round,pad=0.2', fc='yellow', alpha=0.3),
                 arrowprops=dict(arrowstyle='->', connectionstyle='arc3,rad=-0.5',
                                 color='red'))
    # stats
    if len(stats) > 0:
        for (key, value) in stats.items():
            # don't draw zero throughput values
            if not key.startswith("_"):
                if min_x <= value <= max_x:
                    x_text = min(value + 300000, 1900000)
                    ax1.axvline(x=value, ymin=ymin, ymax=ymax, linestyle='--', color='green')
                    ax1.annotate(key, xy=(value, ymax), xytext=(x_text, ymax * 1.03333),
                                 ha='center', va='bottom',
                                 bbox=dict(boxstyle='round,pad=0.2', fc='yellow', alpha=0.3),
                                 arrowprops=dict(arrowstyle='->', connectionstyle='arc3,rad=0.5',
                                                 color='green'))
    # ax1.text(600000, ymax, 'node down')
    # ax1.text(650000, ymax, 'node up')
    ax2 = fig.add_subplot(212)
    plt.grid(True)
    plt.plot(drlt[0], drlt[1], 'b', label='Read latency')
    plt.plot(dult[0], dult[1], 'g', label='Update latency')
    plt.xlim([min_x, max_x])
    plt.ylim([0, 15])
    plt.xlabel('Execution time (ms)')
    plt.ylabel('Latency (ms)')
    fontP = FontProperties()
    fontP.set_size('small')
    ax2.legend(prop=fontP)
    # fig = plt.gcf()
    fig.set_size_inches(18.5, 10.5)
    fig.savefig("%s.png" % name, dpi=80)
    # fig.show()
    return name

if __name__ == "__main__":
    draw()<|MERGE_RESOLUTION|>--- conflicted
+++ resolved
@@ -3,15 +3,11 @@
 
 import sys
 
-<<<<<<< HEAD
-from matplotlib.offsetbox import TextArea, Bbox
-
-=======
 # import pkg_resources
 # pkg_resources.require("matplotlib==1.3.x")
 import matplotlib as mpl
 mpl.use('Agg') # draw without X server
->>>>>>> fa1690ba
+
 import matplotlib.pyplot as plt
 from matplotlib.font_manager import FontProperties
 
