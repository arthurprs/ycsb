from info import df as server_df
from ycsb import load as ycsb_load
from ycsb import workload as ycsb_run
from ycsb import status as ycsb_status
from ycsb import kill as ycsb_kill
<<<<<<< HEAD
from ycsb import get as ycsb_get
from ycsb import deploy as ycsb_deploy
=======
from ycsb import getlog as ycsb_get
from ycsb import test as test
>>>>>>> d7db12aa
<|MERGE_RESOLUTION|>--- conflicted
+++ resolved
@@ -3,10 +3,6 @@
 from ycsb import workload as ycsb_run
 from ycsb import status as ycsb_status
 from ycsb import kill as ycsb_kill
-<<<<<<< HEAD
-from ycsb import get as ycsb_get
-from ycsb import deploy as ycsb_deploy
-=======
 from ycsb import getlog as ycsb_get
 from ycsb import test as test
->>>>>>> d7db12aa
+from ycsb import deploy as ycsb_deploy