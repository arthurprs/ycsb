<?xml version="1.0" encoding="UTF-8"?>
<project xmlns="http://maven.apache.org/POM/4.0.0" xmlns:xsi="http://www.w3.org/2001/XMLSchema-instance"
  xsi:schemaLocation="http://maven.apache.org/POM/4.0.0 http://maven.apache.org/xsd/maven-4.0.0.xsd">
  <modelVersion>4.0.0</modelVersion>

  <groupId>com.yahoo.ycsb</groupId>
  <artifactId>root</artifactId>
  <version>0.1.4</version>
  <packaging>pom</packaging>

  <name>YCSB Root</name>

  <description>
    This is the top level project that builds, packages the core and all the DB bindings for YCSB infrastructure.
  </description>
  <dependencies>
    <!-- voldemort -->
    <dependency>
      <groupId>checkstyle</groupId>
      <artifactId>checkstyle</artifactId>
      <version>5.0</version>
    </dependency>
    <dependency>
      <groupId>org.jdom</groupId>
      <artifactId>jdom</artifactId>
      <version>1.1</version>
    </dependency>
    <dependency>
      <groupId>com.google.collections</groupId>
      <artifactId>google-collections</artifactId>
      <version>1.0</version>
    </dependency>
    <!--
    Nail down slf4j version to 1.6 so that it defaults to no-op logger.
    http://www.slf4j.org/codes.html#StaticLoggerBinder
    -->
    <dependency>
      <groupId>org.slf4j</groupId>
      <artifactId>slf4j-api</artifactId>
      <version>1.6.4</version>
    </dependency>
  </dependencies>
 
  <!-- Properties Management -->
  <properties>
    <maven.assembly.version>2.2.1</maven.assembly.version>
    <hbase.version>0.92.1</hbase.version>
    <cassandra.version>0.7.0</cassandra.version>
    <infinispan.version>7.1.0.CR1</infinispan.version>
    <openjpa.jdbc.version>2.1.1</openjpa.jdbc.version>
    <mapkeeper.version>1.0</mapkeeper.version>
<<<<<<< HEAD
    <mongodb.version>2.10.1</mongodb.version>
=======
    <mongodb.version>2.9.0</mongodb.version>
>>>>>>> 7b564cc3
    <orientdb.version>1.0.1</orientdb.version>
    <redis.version>2.0.0</redis.version>
    <voldemort.version>0.81</voldemort.version>
    <project.build.sourceEncoding>UTF-8</project.build.sourceEncoding>
    <thrift.version>0.8.0</thrift.version>
    <hypertable.version>0.9.5.6</hypertable.version>
  </properties>

  <modules>
    <!--module>build-tools</module-->
    <!--<module>cassandra</module>-->
    <module>core</module>
    <!--<module>hbase</module>-->
    <!--<module>hypertable</module>-->
    <!--<module>dynamodb</module>-->
    <!--<module>elasticsearch</module>-->
    <!--<module>gemfire</module>-->
    <!--<module>infinispan</module>-->
    <!--<module>jdbc</module>-->
    <!--<module>mapkeeper</module>-->
    <!--<module>mongodb</module>-->
    <!--<module>orientdb</module>-->
    <!--module>nosqldb</module-->
    <!--<module>redis</module>-->
    <!--<module>voldemort</module>-->
    <!--<module>aerospike</module>-->
    <!--<module>memcached</module>-->
    <!--<module>couchbase-1.8</module>-->
    <!--<module>couchbase-2.0</module>-->   <!--couchbase-2.0 conflicts with couchbase-1.8, use one of them-->
    <!--<module>membase</module>-->
    <module>distribution</module>
  </modules>

  <build>
    <plugins>
      <plugin>
        <groupId>org.apache.maven.plugins</groupId>
        <artifactId>maven-compiler-plugin</artifactId>
        <version>2.3.2</version>
        <configuration>
          <source>1.6</source>
          <target>1.6</target>
        </configuration>
      </plugin>
    </plugins>
  </build>
</project><|MERGE_RESOLUTION|>--- conflicted
+++ resolved
@@ -49,11 +49,7 @@
     <infinispan.version>7.1.0.CR1</infinispan.version>
     <openjpa.jdbc.version>2.1.1</openjpa.jdbc.version>
     <mapkeeper.version>1.0</mapkeeper.version>
-<<<<<<< HEAD
     <mongodb.version>2.10.1</mongodb.version>
-=======
-    <mongodb.version>2.9.0</mongodb.version>
->>>>>>> 7b564cc3
     <orientdb.version>1.0.1</orientdb.version>
     <redis.version>2.0.0</redis.version>
     <voldemort.version>0.81</voldemort.version>
@@ -64,7 +60,7 @@
 
   <modules>
     <!--module>build-tools</module-->
-    <!--<module>cassandra</module>-->
+    <module>cassandra</module>
     <module>core</module>
     <!--<module>hbase</module>-->
     <!--<module>hypertable</module>-->
@@ -74,15 +70,15 @@
     <!--<module>infinispan</module>-->
     <!--<module>jdbc</module>-->
     <!--<module>mapkeeper</module>-->
-    <!--<module>mongodb</module>-->
+    <module>mongodb</module>
     <!--<module>orientdb</module>-->
     <!--module>nosqldb</module-->
     <!--<module>redis</module>-->
     <!--<module>voldemort</module>-->
-    <!--<module>aerospike</module>-->
+    <module>aerospike</module>
     <!--<module>memcached</module>-->
     <!--<module>couchbase-1.8</module>-->
-    <!--<module>couchbase-2.0</module>-->   <!--couchbase-2.0 conflicts with couchbase-1.8, use one of them-->
+    <module>couchbase-2.0</module>   <!--couchbase-2.0 conflicts with couchbase-1.8, use one of them-->
     <!--<module>membase</module>-->
     <module>distribution</module>
   </modules>
